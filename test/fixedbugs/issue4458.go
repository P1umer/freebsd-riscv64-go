--- conflicted
+++ resolved
@@ -16,9 +16,5 @@
 func main() {
 	av := T{}
 	pav := &av
-<<<<<<< HEAD
-	(**T).foo(&pav) // ERROR "no method foo|requires named type or pointer to named|undefined"
-=======
-	(**T).foo(&pav) // ERROR "no method .*foo|requires named type or pointer to named"
->>>>>>> 89f38323
+	(**T).foo(&pav) // ERROR "no method .*foo|requires named type or pointer to named|undefined"
 }